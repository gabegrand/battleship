--- conflicted
+++ resolved
@@ -109,187 +109,6 @@
     return data
 
 
-<<<<<<< HEAD
-def create_captain(
-    captain_type,
-    seed,
-    model,
-    use_cache,
-    map_samples=None,
-    prob_q_prob=None,
-    eig_samples=None,
-    eig_k=None,
-):
-    # Initialize spotter for EIG captains
-    eig_spotter = CodeSpotterModel(
-        board_id="B01",
-        board_experiment="collaborative",
-        model_string=model,
-        temperature=None,
-        use_cot=True,
-    )
-
-    if captain_type == "RandomCaptain":
-        return Captain(
-            decision_strategy=AlwaysMoveDecisionStrategy(),
-            move_strategy=RandomMoveStrategy(rng=np.random.default_rng(seed)),
-            question_strategy=None,
-            seed=seed,
-            use_cache=use_cache,
-            round_id=None,
-        )
-
-    elif captain_type == "MAPCaptain":
-        return Captain(
-            decision_strategy=AlwaysMoveDecisionStrategy(),
-            move_strategy=MAPMoveStrategy(
-                rng=np.random.default_rng(seed), n_samples=map_samples
-            ),
-            question_strategy=None,
-            seed=seed,
-            use_cache=use_cache,
-            round_id=None,
-        )
-
-    elif captain_type == "ProbabilisticCaptain":
-        return Captain(
-            decision_strategy=ProbabilisticDecisionStrategy(q_prob=prob_q_prob),
-            move_strategy=LLMMoveStrategy(model_string=model, use_cot=False),
-            question_strategy=LLMQuestionStrategy(model_string=model, use_cot=False),
-            seed=seed,
-            model_string=model,
-            use_cache=use_cache,
-            round_id=None,
-        )
-
-    elif captain_type == "ProbabilisticCaptain_cot":
-        return Captain(
-            decision_strategy=ProbabilisticDecisionStrategy(q_prob=prob_q_prob),
-            move_strategy=LLMMoveStrategy(model_string=model, use_cot=True),
-            question_strategy=LLMQuestionStrategy(model_string=model, use_cot=True),
-            seed=seed,
-            model_string=model,
-            use_cache=use_cache,
-            round_id=None,
-        )
-
-    elif captain_type == "LLMDecisionCaptain":
-        return Captain(
-            decision_strategy=LLMDecisionStrategy(model_string=model, use_cot=False),
-            move_strategy=LLMMoveStrategy(
-                model_string=model,
-                use_cot=False,
-            ),
-            question_strategy=LLMQuestionStrategy(
-                model_string=model,
-                use_cot=False,
-                spotter=eig_spotter,
-                rng=np.random.default_rng(seed),
-            ),
-            seed=seed,
-            model_string=model,
-            use_cache=use_cache,
-            round_id=None,
-        )
-
-    elif captain_type == "LLMDecisionCaptain_cot":
-        return Captain(
-            decision_strategy=LLMDecisionStrategy(model_string=model, use_cot=True),
-            move_strategy=LLMMoveStrategy(model_string=model, use_cot=True),
-            question_strategy=LLMQuestionStrategy(
-                model_string=model,
-                use_cot=True,
-                spotter=eig_spotter,
-                rng=np.random.default_rng(seed),
-            ),
-            seed=seed,
-            model_string=model,
-            use_cache=use_cache,
-            round_id=None,
-        )
-
-    elif captain_type == "EIGCaptain":
-        return Captain(
-            decision_strategy=LLMDecisionStrategy(model_string=model, use_cot=False),
-            move_strategy=LLMMoveStrategy(model_string=model, use_cot=False),
-            question_strategy=EIGQuestionStrategy(
-                model_string=model,
-                spotter=eig_spotter,
-                rng=np.random.default_rng(seed),
-                samples=eig_samples,
-                k=eig_k,
-                use_cot=False,
-            ),
-            seed=seed,
-            model_string=model,
-            use_cache=use_cache,
-            round_id=None,
-        )
-
-    elif captain_type == "EIGCaptain_cot":
-        return Captain(
-            decision_strategy=LLMDecisionStrategy(model_string=model, use_cot=True),
-            move_strategy=LLMMoveStrategy(model_string=model, use_cot=True),
-            question_strategy=EIGQuestionStrategy(
-                model_string=model,
-                spotter=eig_spotter,
-                rng=np.random.default_rng(seed),
-                samples=eig_samples,
-                k=eig_k,
-                use_cot=True,
-            ),
-            seed=seed,
-            model_string=model,
-            use_cache=use_cache,
-            round_id=None,
-        )
-
-    elif captain_type == "MAPEIGCaptain":
-        return Captain(
-            decision_strategy=LLMDecisionStrategy(model_string=model, use_cot=False),
-            move_strategy=MAPMoveStrategy(
-                rng=np.random.default_rng(seed), n_samples=eig_samples, board_id=None
-            ),
-            question_strategy=EIGQuestionStrategy(
-                model_string=model,
-                spotter=eig_spotter,
-                rng=np.random.default_rng(seed),
-                samples=eig_samples,
-                k=eig_k,
-                use_cot=False,
-            ),
-            seed=seed,
-            model_string=model,
-            use_cache=use_cache,
-            round_id=None,
-        )
-
-    elif captain_type == "MAPEIGCaptain_cot":
-        return Captain(
-            decision_strategy=LLMDecisionStrategy(model_string=model, use_cot=True),
-            move_strategy=MAPMoveStrategy(
-                rng=np.random.default_rng(seed), n_samples=eig_samples, board_id=None
-            ),
-            question_strategy=EIGQuestionStrategy(
-                model_string=model,
-                spotter=eig_spotter,
-                rng=np.random.default_rng(seed),
-                samples=eig_samples,
-                k=eig_k,
-                use_cot=True,
-            ),
-            seed=seed,
-            model_string=model,
-            use_cache=use_cache,
-            round_id=None,
-        )
-
-    else:
-        raise ValueError(f"Unknown captain type: {captain_type}")
-
-
-=======
->>>>>>> e4597d1d
 def run_single_agent_game(args):
     round_id, cap_name, captain, seed, board_id, max_questions, max_moves, model = args
 
