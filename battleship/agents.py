import csv
import os
import re
from abc import ABC
from dataclasses import dataclass
from math import log2
from pathlib import Path
from time import time

import numpy as np
from openai import OpenAI

from battleship.board import Board
from battleship.fast_sampler import FastSampler

CACHE_DIR = Path(f"./cache")
CACHE_DIR.mkdir(exist_ok=True)

# Consistent CSV file paths
CSV_STAGE_FILE = CACHE_DIR / f"stage.csv"
CSV_ROUND_FILE = CACHE_DIR / f"round.csv"
CSV_PROMPTS_FILE = CACHE_DIR / f"prompts.csv"
SUMMARY_FILE = CACHE_DIR / f"summary.csv"

# Define consistent CSV column names
STAGE_CSV_COLUMNS = [
    "round_id",
    "index",
    "messageType",
    "messageText",
    "mapProb",
    "eig",
    "occTiles",
    "question_id",
]

ROUND_CSV_COLUMNS = ["id", "boardId", "seed", "captainModel", "spotterModel"]

PROMPTS_CSV_COLUMNS = [
    "round_id",
    "stage_index",
    "prompt_index",
    "prompt",
    "full_completion",
    "extracted_completion",
    "eig",
    "map_prob",
    "occ_tiles",
]

SUMMARY_CSV_COLUMNS = [
    "roundId",
    "captainType",
    "boardId",
    "hits",
    "misses",
    "is_won",
    "questionsAsked",
    "precision",
    "recall",
    "f1_score",
]

MOVE_PATTERN = lambda size: re.compile(f"^{config_move_regex(size)}$")
DECISION_PATTERN = re.compile("^(Question|Move)$")
MOVE_COT_PATTERN = lambda size: re.compile(
    rf"\s*<answer>\s*({config_move_regex(size)})\s*</answer>\s*"
)
BOOL_ANSWER_PATTERN = re.compile(r"\s*<answer>\s*(Yes|No)\s*</answer>\s*")
ANSWER_MATCH_PATTERN = re.compile(r"\s*<answer>\s*(.*?)\s*</answer>\s*")
CODE_ANSWER_PATTERN = re.compile("```python(.*?)```", re.DOTALL)

client = OpenAI()


@dataclass
class Question:
    text: str

    def get_cache_key(self, board_id):
        return f"{self.text.lower().replace(' ','_').replace('/','_')}_{board_id}"


@dataclass
class Prompt:
    prompt: str = None
    full_completion: str = None
    extracted_completion: str = None
    eig: float = None
    map_prob: float = None
    occ_tiles: np.ndarray = None


@dataclass
class CacheData:
    message_text: str = None
    eig: float = None
    map_prob: float = None
    occ_tiles: np.ndarray = None
    prompts: list[Prompt] = None


class CodeQuestion:
    def __init__(
        self,
        question,
        fn,
        fn_string,
        translation_prompt,
        full_completion,
        traceback=None,
    ):
        self.question = question
        self.fn = fn
        self.fn_str = fn_string
        self.translation_prompt = translation_prompt
        self.traceback = traceback
        self.full_completion = full_completion

    def __call__(self, board):
        try:
            result = self.fn(board)
            return result
        except:
            return None


@dataclass
class Answer:
    text: str
    code_question: CodeQuestion = None


# ---------------------
# Abstract Agent Classes
# ---------------------


class Counter:
    def __init__(self):
        self.counter = 0

    def increment_counter(self):
        self.counter += 1
        return self.counter


class Agent(ABC):
    # Class variable for global counter
    action_counter = 0

    def increment_counter(self):
        self.action_counter += 1
        return self.action_counter

    def __init__(
        self,
        seed: int = None,
        model_string: str = None,
        use_cot: bool = False,
        use_cache: bool = False,
        decision_counter: Counter = None,
        index_counter: Counter = None,
        round_id: str = None,
    ):
        self.round_id = round_id
        self.use_cot = use_cot
        self.rng = np.random.default_rng(seed)
        self.model_string = model_string
        self.use_cache = use_cache
        self.decision_counter = decision_counter
        self.index_counter = index_counter

    def write_cache(self, message_type: str = None, cache_data: CacheData = None):
        """Append a new entry to the CSV cache."""

        def option_to_str(option):
            return option if option is not None else ""

        occ_tiles_str = (
            np.array2string(cache_data.occ_tiles)
            if cache_data.occ_tiles is not None
            else ""
        )
<<<<<<< HEAD
        exists = os.path.isfile(self.csv_stage_file)
        with open(self.csv_stage_file, "a", newline="") as csvfile:
            writer = csv.DictWriter(
                csvfile,
                fieldnames=[
                    "round_id",
                    "index",
                    "messageType",
                    "messageText",
                    "mapProb",
                    "eig",
                    "occTiles",
                    "question_id",
                    "modelBackend",  # Add the model backend
                ],
            )
=======
        exists = os.path.isfile(CSV_STAGE_FILE)
        with open(CSV_STAGE_FILE, "a", newline="") as csvfile:
            writer = csv.DictWriter(csvfile, fieldnames=STAGE_CSV_COLUMNS)
>>>>>>> eb1ef99d
            if not exists:
                writer.writeheader()
            stage_id = self.index_counter.increment_counter()
            writer.writerow(
                {
                    "round_id": self.round_id,
                    "index": stage_id,
                    "messageType": message_type,
                    "messageText": option_to_str(cache_data.message_text),
                    "mapProb": option_to_str(cache_data.map_prob),
                    "eig": option_to_str(cache_data.eig),
                    "occTiles": option_to_str(occ_tiles_str),
                    "question_id": self.decision_counter.counter,
                    "modelBackend": self.model_string,  # Include model backend
                }
            )
            if cache_data.prompts is not None:
<<<<<<< HEAD
                with open(self.csv_prompts_file, "a", newline="") as csvfile:
                    writer = csv.DictWriter(
                        csvfile,
                        fieldnames=[
                            "round_id",
                            "stage_index",
                            "prompt_index",
                            "prompt",
                            "full_completion",
                            "extracted_completion",
                            "eig",
                            "map_prob",
                            "occ_tiles",
                            "modelBackend",  # Add the model backend
                        ],
                    )
=======
                with open(CSV_PROMPTS_FILE, "a", newline="") as csvfile:
                    writer = csv.DictWriter(csvfile, fieldnames=PROMPTS_CSV_COLUMNS)
>>>>>>> eb1ef99d
                    if not exists:
                        writer.writeheader()
                    prompt_counter = Counter()
                    for prompt in cache_data.prompts:
                        writer.writerow(
                            {
                                "round_id": self.round_id,
                                "stage_index": stage_id,
                                "prompt_index": prompt_counter.increment_counter(),
                                "prompt": prompt.prompt,
                                "full_completion": prompt.full_completion,
                                "extracted_completion": prompt.extracted_completion,
                                "eig": prompt.eig,
                                "map_prob": prompt.map_prob,
                                "occ_tiles": prompt.occ_tiles,
                                "modelBackend": self.model_string,  # Include model backend
                            }
                        )


class EIGCalculator:
    def __init__(self, seed, spotter):
        self.seed = seed
        self.rng = np.random.default_rng(seed)
        self.spotter = spotter

    def calculate_eig(self, question, state, pregenerated_question=None, samples=100):
        if pregenerated_question is None:
            code_question = self.spotter.translate(question, [], state.board)
        else:
            code_question = pregenerated_question

        sampler = FastSampler(
            board=state,
            ship_lengths=Board.SHIP_LENGTHS,
            ship_labels=Board.SHIP_LABELS,
            seed=self.rng,
        )

        results = {"Yes": 0, "No": 0}
        curr_time = time()
        while sum(results.values()) < samples:
            if time() - curr_time > 15:
                # print("EIG calculation timed out")
                return float("nan")
            board = None
            while not board:
                board = sampler.populate_board()
            board = board.to_symbolic_array()
            result = code_question(board)
            if type(result) == str:
                try:
                    results[result] += 1
                except:
                    break

        if any(v == 0 for v in results.values()):
            return 0
        else:
            return np.log2(samples) - sum(
                [p / samples * np.log2(p) for p in results.values()]
            )


def config_move_regex(size):
    """Generate a regex pattern for move validation based on board size."""
    # max_letter/number are required so black can format the return statement properly
    max_letter = chr(ord("A") + size - 1)
    max_number = str(size)
    return f"[A-{max_letter}]{{1}}[1-{max_number}]{{1}}"<|MERGE_RESOLUTION|>--- conflicted
+++ resolved
@@ -182,28 +182,9 @@
             if cache_data.occ_tiles is not None
             else ""
         )
-<<<<<<< HEAD
-        exists = os.path.isfile(self.csv_stage_file)
-        with open(self.csv_stage_file, "a", newline="") as csvfile:
-            writer = csv.DictWriter(
-                csvfile,
-                fieldnames=[
-                    "round_id",
-                    "index",
-                    "messageType",
-                    "messageText",
-                    "mapProb",
-                    "eig",
-                    "occTiles",
-                    "question_id",
-                    "modelBackend",  # Add the model backend
-                ],
-            )
-=======
         exists = os.path.isfile(CSV_STAGE_FILE)
         with open(CSV_STAGE_FILE, "a", newline="") as csvfile:
             writer = csv.DictWriter(csvfile, fieldnames=STAGE_CSV_COLUMNS)
->>>>>>> eb1ef99d
             if not exists:
                 writer.writeheader()
             stage_id = self.index_counter.increment_counter()
@@ -221,27 +202,8 @@
                 }
             )
             if cache_data.prompts is not None:
-<<<<<<< HEAD
-                with open(self.csv_prompts_file, "a", newline="") as csvfile:
-                    writer = csv.DictWriter(
-                        csvfile,
-                        fieldnames=[
-                            "round_id",
-                            "stage_index",
-                            "prompt_index",
-                            "prompt",
-                            "full_completion",
-                            "extracted_completion",
-                            "eig",
-                            "map_prob",
-                            "occ_tiles",
-                            "modelBackend",  # Add the model backend
-                        ],
-                    )
-=======
                 with open(CSV_PROMPTS_FILE, "a", newline="") as csvfile:
                     writer = csv.DictWriter(csvfile, fieldnames=PROMPTS_CSV_COLUMNS)
->>>>>>> eb1ef99d
                     if not exists:
                         writer.writeheader()
                     prompt_counter = Counter()
