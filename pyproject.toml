[tool.poetry]
name = "battleship"
version = "0.2.0"
description = ""
authors = ["Gabe Grand <grandg@mit.edu>"]
readme = "README.md"

[tool.poetry.dependencies]
python = "^3.11"
numpy = "^1.26.1"
Cython = "^3.0.5"
transformers = "^4.30.0"
torch = "^2.1.0"
pandas = "^2.1.2"
accelerate = "^0.24.1"
bitsandbytes = "^0.41.1"
scipy = "^1.11.3"
optimum = "^1.14.0"
matplotlib = "^3.8.1"
lark = "^1.1.8"
nltk = "^3.8.1"
openai = "^1.77.0"
<<<<<<< HEAD
scikit-learn = "^1.6.1"
python-dotenv = "^1.1.0"
=======
python-dotenv = "^1.1.0"
scikit-learn = "^1.6.1"
>>>>>>> e4597d1d

[tool.poetry.group.repos.dependencies]
# expected-information-gain = { path = "./EIG/", develop = true }
# synchromesh = {path = "../synchromesh", develop = true}
# hfppl = {path = "./hfppl", develop = true}

[tool.poetry.group.dev.dependencies]
black = "^23.10.1"
jupyterlab = "^4.0.7"
pre-commit = "^3.5.0"
pytest = "^7.4.3"
ipywidgets = "^8.1.1"
seaborn = "^0.13.0"
tabulate = "^0.9.0"
statsmodels = "^0.14.4"

[build-system]
requires = ["poetry-core"]
build-backend = "poetry.core.masonry.api"<|MERGE_RESOLUTION|>--- conflicted
+++ resolved
@@ -20,13 +20,8 @@
 lark = "^1.1.8"
 nltk = "^3.8.1"
 openai = "^1.77.0"
-<<<<<<< HEAD
-scikit-learn = "^1.6.1"
-python-dotenv = "^1.1.0"
-=======
 python-dotenv = "^1.1.0"
 scikit-learn = "^1.6.1"
->>>>>>> e4597d1d
 
 [tool.poetry.group.repos.dependencies]
 # expected-information-gain = { path = "./EIG/", develop = true }
